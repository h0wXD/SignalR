--- conflicted
+++ resolved
@@ -74,41 +74,10 @@
         return newObj;
     }
 
-<<<<<<< HEAD
-    function serverCall(hub, methodName, args) {
-        var callback = args[args.length - 1], // last argument
-            methodArgs = $.type(callback) === "function"
-                ? args.slice(0, -1) // all but last
-                : args,
-            argValues = methodArgs.map(getArgValue),
-            data = { hub: hub._.hubName, method: methodName, args: argValues, state: copy(hub, ["_"]), id: callbackId },
-            d = $.Deferred(),
-            cb = function (result) {
-                signalR.hub.processState(hub._.hubName, hub, result.State);
-
-                if (result.Error) {
-                    if (result.StackTrace) {
-                        signalR.hub.log(result.Error + "\n" + result.StackTrace);
-                    }
-                    d.rejectWith(hub, [result.Error]);
-                } else {
-                    if ($.type(callback) === "function") {
-                        callback.call(hub, result.Result);
-                    }
-                    d.resolveWith(hub, [result.Result]);
-                }
-            };
-
-        callbacks[callbackId.toString()] = { scope: hub, callback: cb };
-        callbackId += 1;
-        hub._.connection().send(window.JSON.stringify(data));
-        return d;
-=======
     function invoke(hub, methodName, args) {
         // Update proxy state from hub state
         $.extend(hub._.proxy.state, copy(hub, ["_"]));
         return hub._.proxy.invoke.apply(hub._.proxy, $.merge([methodName], args));
->>>>>>> fbbca89c
     }
 
     // Create hub signalR instance
