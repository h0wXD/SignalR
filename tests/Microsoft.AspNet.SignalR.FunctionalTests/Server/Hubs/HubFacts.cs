﻿using System;
using System.Collections.Generic;
using System.Diagnostics;
using System.Linq;
using System.Security.Principal;
using System.Threading;
using System.Threading.Tasks;
using Microsoft.AspNet.SignalR.Client;
using Microsoft.AspNet.SignalR.Configuration;
using Microsoft.AspNet.SignalR.Hosting.Memory;
using Microsoft.AspNet.SignalR.Hubs;
using Microsoft.AspNet.SignalR.Infrastructure;
using Microsoft.AspNet.SignalR.Tests.Common;
using Microsoft.AspNet.SignalR.Tests.Common.Infrastructure;
using Microsoft.AspNet.SignalR.Tests.Infrastructure;
using Microsoft.AspNet.SignalR.Tests.Utilities;
using Moq;
using Newtonsoft.Json.Linq;
using Owin;
using Xunit;
using Xunit.Extensions;

namespace Microsoft.AspNet.SignalR.Tests
{
    public class HubFacts : HostedTest
    {
        [Theory]
        [InlineData(HostType.Memory, TransportType.ServerSentEvents, MessageBusType.Default)]
        [InlineData(HostType.Memory, TransportType.ServerSentEvents, MessageBusType.Fake)]
        [InlineData(HostType.Memory, TransportType.ServerSentEvents, MessageBusType.FakeMultiStream)]
        [InlineData(HostType.IISExpress, TransportType.ServerSentEvents, MessageBusType.Default)]
        [InlineData(HostType.IISExpress, TransportType.Websockets, MessageBusType.Default)]
        [InlineData(HostType.HttpListener, TransportType.ServerSentEvents, MessageBusType.Default)]
        [InlineData(HostType.HttpListener, TransportType.Websockets, MessageBusType.Default)]
        public async Task ReadingState(HostType hostType, TransportType transportType, MessageBusType messageBusType)
        {
            using (var host = CreateHost(hostType, transportType))
            {
                host.Initialize(messageBusType: messageBusType);

                HubConnection connection = CreateHubConnection(host);

                using (connection)
                {
                    var hub = connection.CreateHubProxy("demo");

                    hub["name"] = "test";

                    await connection.Start(host.Transport);

                    var result = hub.InvokeWithTimeout<string>("ReadStateValue");

                    Assert.Equal("test", result);
                }
            }
        }

        [Theory]
        [InlineData(HostType.Memory, TransportType.ServerSentEvents, MessageBusType.Default)]
        [InlineData(HostType.Memory, TransportType.ServerSentEvents, MessageBusType.Fake)]
        [InlineData(HostType.Memory, TransportType.ServerSentEvents, MessageBusType.FakeMultiStream)]
        [InlineData(HostType.IISExpress, TransportType.ServerSentEvents, MessageBusType.Default)]
        [InlineData(HostType.IISExpress, TransportType.Websockets, MessageBusType.Default)]
        [InlineData(HostType.HttpListener, TransportType.ServerSentEvents, MessageBusType.Default)]
        [InlineData(HostType.HttpListener, TransportType.Websockets, MessageBusType.Default)]
        public async Task ReadingStateFromVB(HostType hostType, TransportType transportType, MessageBusType messageBusType)
        {
            // Force the VB Sample assembly to be loaded into the current AppDomain for MemoryHost
            var foo = new Microsoft.AspNet.SignalR.Samples.VB.VBDemoHub();

            using (var host = CreateHost(hostType, transportType))
            {
                host.Initialize(messageBusType: messageBusType);

                HubConnection connection = CreateHubConnection(host);

                using (connection)
                {
                    var hub = connection.CreateHubProxy("VBDemo");

                    await connection.Start(host.Transport);

                    var originalMessage = hub.InvokeWithTimeout<string>("ReadStateValue");

                    hub["message"] = "test VB.NET";

                    var newMessage = hub.InvokeWithTimeout<string>("ReadStateValue");

                    Assert.Equal("Why?", originalMessage);
                    Assert.Equal("test VB.NET", newMessage);
                }
            }
        }

        [Theory]
        [InlineData(HostType.Memory, TransportType.ServerSentEvents, MessageBusType.Default)]
        [InlineData(HostType.Memory, TransportType.ServerSentEvents, MessageBusType.Fake)]
        [InlineData(HostType.Memory, TransportType.ServerSentEvents, MessageBusType.FakeMultiStream)]
        [InlineData(HostType.IISExpress, TransportType.ServerSentEvents, MessageBusType.Default)]
        [InlineData(HostType.IISExpress, TransportType.Websockets, MessageBusType.Default)]
        [InlineData(HostType.HttpListener, TransportType.ServerSentEvents, MessageBusType.Default)]
        [InlineData(HostType.HttpListener, TransportType.Websockets, MessageBusType.Default)]
        public async Task ReadingComplexState(HostType hostType, TransportType transportType, MessageBusType messageBusType)
        {
            using (var host = CreateHost(hostType, transportType))
            {
                host.Initialize(messageBusType: messageBusType);

                var connection = CreateHubConnection(host);

                using (connection)
                {
                    var hub = connection.CreateHubProxy("demo");

                    hub["state"] = JToken.FromObject(new
                    {
                        Name = "David",
                        Address = new
                        {
                            Street = "St"
                        }
                    });

                    await connection.Start(host.Transport);

                    var result = hub.InvokeWithTimeout<dynamic>("ReadAnyState");
                    dynamic state2 = hub["state2"];
                    dynamic addy = hub["addy"];

                    Assert.NotNull(result);
                    Assert.NotNull(state2);
                    Assert.NotNull(addy);
                    Assert.Equal("David", (string)result.Name);
                    Assert.Equal("St", (string)result.Address.Street);
                    Assert.Equal("David", (string)state2.Name);
                    Assert.Equal("St", (string)state2.Address.Street);
                    Assert.Equal("St", (string)addy.Street);
                }
            }
        }

        [Theory]
        [InlineData(HostType.IISExpress, TransportType.Websockets)]
        [InlineData(HostType.IISExpress, TransportType.ServerSentEvents)]
        [InlineData(HostType.IISExpress, TransportType.LongPolling)]
        [InlineData(HostType.HttpListener, TransportType.Websockets)]
        [InlineData(HostType.HttpListener, TransportType.ServerSentEvents)]
        [InlineData(HostType.HttpListener, TransportType.LongPolling)]
        public async Task BasicAuthCredentialsFlow(HostType hostType, TransportType transportType)
        {
            using (var host = CreateHost(hostType, transportType))
            {
                host.Initialize();

                var connection = CreateHubConnection(host, path: "/basicauth/signalr", useDefaultUrl: false);
                var proxy = connection.CreateHubProxy("AuthenticatedEchoHub");

                var tcs = new TaskCompletionSource<string>();
                var mre = new AsyncManualResetEvent();

                using (connection)
                {
                    connection.Credentials = new System.Net.NetworkCredential("user", "password");

                    proxy.On<string>("echo", data =>
                    {
                        tcs.TrySetResult(data);
                        mre.Set();
                    });

                    await connection.Start(host.Transport);

                    proxy.InvokeWithTimeout("EchoCallback", "Hello World");

                    Assert.True(await mre.WaitAsync(TimeSpan.FromSeconds(10)));
                    Assert.Equal("Hello World", tcs.Task.Result);
                }
            }
        }

        [Theory]
        [InlineData("SendToSome")]
        [InlineData("SendToSomeTyped")]
        public Task CanSendToMultipleUsers(string hubName)
        {
            return SendToMultipleUsers(hubName);
        }

        private async Task SendToMultipleUsers(string hubName)
        {
            using (var host = new MemoryHost())
            {
                InitializeUserByQuerystring(host);

                var wh1 = new AsyncManualResetEvent();
                var wh2 = new AsyncManualResetEvent();

                var connection1 = GetUserConnection("myUser");
                var connection2 = GetUserConnection("myUser2");

                using (connection1)
                using (connection2)
                {
                    var proxy1 = connection1.CreateHubProxy(hubName);
                    var proxy2 = connection2.CreateHubProxy(hubName);

                    proxy1.On("send", wh1.Set);
                    proxy1.On("send", wh2.Set);

                    await connection1.Start(host);
                    await connection2.Start(host);

                    await proxy1.Invoke("SendToUsers", new List<string> { "myUser", "myUser2" });

                    Assert.True(await wh1.WaitAsync(TimeSpan.FromSeconds(5)));
                    Assert.True(await wh2.WaitAsync(TimeSpan.FromSeconds(5)));
                }
            }
        }

        [Fact]
        public async Task CanSendViaUser()
        {
            using (var host = new MemoryHost())
            {
                host.Configure(app =>
                {
                    var resolver = new DefaultDependencyResolver();
                    var config = new HubConfiguration
                    {
                        Resolver = resolver
                    };
                    var provider = new Mock<IUserIdProvider>();
                    provider.Setup(m => m.GetUserId(It.IsAny<IRequest>()))
                            .Returns<IRequest>(request =>
                            {
                                return request.QueryString["name"];
                            });

                    config.Resolver.Register(typeof(IUserIdProvider), () => provider.Object);
                    app.MapSignalR(config);
                });

                var qs = new Dictionary<string, string>
                {
                    { "name", "myuser" }
                };

                var wh = new AsyncManualResetEvent();

                using (var connection = new HubConnection("http://memoryhost", qs))
                {
                    var proxy = connection.CreateHubProxy("demo");

                    proxy.On("invoke", () =>
                    {
                        wh.Set();
                    });

                    await connection.Start(host);

                    await proxy.Invoke("SendToUser", "myuser");

                    Assert.True(await wh.WaitAsync(TimeSpan.FromSeconds(5)));
                }
            }
        }

        [Fact]
        public async Task CanSendViaUserWhenPrincipalSet()
        {
            using (var host = new MemoryHost())
            {
                host.Configure(app =>
                {
                    var config = new HubConfiguration
                    {
                        Resolver = new DefaultDependencyResolver()
                    };
                    app.Use((context, next) =>
                    {
                        var identity = new GenericIdentity("randomUserId");
                        context.Request.User = new GenericPrincipal(identity, new string[0]);
                        return next();
                    });

                    app.MapSignalR(config);
                });

                var wh = new AsyncManualResetEvent();

                using (var connection = new HubConnection("http://memoryhost"))
                {
                    var proxy = connection.CreateHubProxy("demo");

                    proxy.On("invoke", () =>
                    {
                        wh.Set();
                    });

                    await connection.Start(host);

                    await proxy.Invoke("SendToUser", "randomUserId");

                    Assert.True(await wh.WaitAsync(TimeSpan.FromSeconds(5)));
                }
            }
        }

        [Fact]
        public async Task SendToUser()
        {
            using (var host = CreateHost(HostType.IISExpress))
            {
                host.Initialize();

<<<<<<< HEAD
                var connection1 = CreateHubConnection(host, path: "/basicauth/signalr", useDefaultUrl: false);
                var connection2 = CreateHubConnection(host, path: "/basicauth/signalr", useDefaultUrl: false);
                var connection3 = CreateHubConnection(host, path: "/basicauth/signalr", useDefaultUrl: false);
                var connection4 = CreateHubConnection(host, path: "/basicauth/signalr", useDefaultUrl: false);
                connection1.Credentials = new System.Net.NetworkCredential("user1", "password");
                connection2.Credentials = new System.Net.NetworkCredential("user1", "password");
                connection3.Credentials = new System.Net.NetworkCredential("user1", "password");
                connection4.Credentials = new System.Net.NetworkCredential("user2", "password");

                var wh1 = new AsyncManualResetEvent();
                var wh2 = new AsyncManualResetEvent();
                var wh3 = new AsyncManualResetEvent();
                var wh4 = new AsyncManualResetEvent();
=======
                var connection1 = CreateAuthHubConnection(host, "user1", "password");
                var connection2 = CreateAuthHubConnection(host, "user1", "password");
                var connection3 = CreateAuthHubConnection(host, "user1", "password");
                var connection4 = CreateAuthHubConnection(host, "user2", "password");
                
                var wh1 = new ManualResetEventSlim();
                var wh2 = new ManualResetEventSlim();
                var wh3 = new ManualResetEventSlim();
                var wh4 = new ManualResetEventSlim();
>>>>>>> acfa50bc

                var hub1 = connection1.CreateHubProxy("AuthenticatedEchoHub");
                var hub2 = connection2.CreateHubProxy("AuthenticatedEchoHub");
                var hub3 = connection3.CreateHubProxy("AuthenticatedEchoHub");
                var hub4 = connection4.CreateHubProxy("AuthenticatedEchoHub");
                hub1.On("echo", () => wh1.Set());
                hub2.On("echo", () => wh2.Set());
                hub3.On("echo", () => wh3.Set());
                hub4.On("echo", () => wh4.Set());

                using (connection1)
                {
                    using (connection2)
                    {
                        using (connection3)
                        {
                            using (connection4)
                            {
                                await connection1.Start(new Microsoft.AspNet.SignalR.Client.Transports.WebSocketTransport());
                                await connection2.Start(new Microsoft.AspNet.SignalR.Client.Transports.ServerSentEventsTransport());
                                await connection3.Start(new Microsoft.AspNet.SignalR.Client.Transports.LongPollingTransport());
                                await connection4.Start();

                                await hub4.Invoke("SendToUser", "user1", "message");

                                Assert.True(await wh1.WaitAsync(TimeSpan.FromSeconds(5)));
                                Assert.True(await wh2.WaitAsync(TimeSpan.FromSeconds(5)));
                                Assert.True(await wh3.WaitAsync(TimeSpan.FromSeconds(5)));
                                Assert.False(await wh4.WaitAsync(TimeSpan.FromSeconds(5)));
                            }
                        }
                    }
                }
            }
        }

        [Theory]
        [InlineData(HostType.IISExpress, TransportType.ServerSentEvents)]
        [InlineData(HostType.IISExpress, TransportType.LongPolling)]
        [InlineData(HostType.IISExpress, TransportType.Websockets)]
        [InlineData(HostType.HttpListener, TransportType.ServerSentEvents)]
        [InlineData(HostType.HttpListener, TransportType.LongPolling)]
        [InlineData(HostType.HttpListener, TransportType.Websockets)]
        public async Task VerifyOwinContext(HostType hostType, TransportType transportType)
        {
            using (var host = CreateHost(hostType, transportType))
            {
                host.Initialize();

                HubConnection connection = CreateHubConnection(host);
                HubConnection connection2 = CreateHubConnection(host);

                var hub = connection.CreateHubProxy("MyItemsHub");
                var hub1 = connection2.CreateHubProxy("MyItemsHub");

                var results = new List<RequestItemsResponse>();
                hub1.On<RequestItemsResponse>("update", result =>
                {
                    if (!results.Contains(result))
                    {
                        results.Add(result);
                    }
                });

                using (connection2)
                {
                    using (connection)
                    {
                        await connection.Start(host.TransportFactory());
                        await connection2.Start(host.TransportFactory());

                        await Task.Delay(TimeSpan.FromSeconds(2));

                        hub1.InvokeWithTimeout("GetItems");

                        await Task.Delay(TimeSpan.FromSeconds(2));

                        connection.Stop();
                    }

                    await Task.Delay(TimeSpan.FromSeconds(2));

                    Debug.WriteLine(String.Join(", ", results));

                    Assert.Equal(3, results.Count);
                    Assert.Equal("OnConnected", results[0].Method);
                    Assert.NotNull(results[0].Headers);
                    Assert.NotNull(results[0].Query);
                    Assert.True(results[0].Headers.Count > 0);
                    Assert.True(results[0].Query.Count > 0);
                    Assert.True(results[0].OwinKeys.Length > 0);
                    Assert.Equal("nosniff", results[0].XContentTypeOptions);
                    Assert.Equal("GetItems", results[1].Method);
                    Assert.NotNull(results[1].Headers);
                    Assert.NotNull(results[1].Query);
                    Assert.True(results[1].Headers.Count > 0);
                    Assert.True(results[1].Query.Count > 0);
                    Assert.True(results[1].OwinKeys.Length > 0);
                    Assert.Equal("OnDisconnected", results[2].Method);
                    Assert.NotNull(results[2].Headers);
                    Assert.NotNull(results[2].Query);
                    Assert.True(results[2].Headers.Count > 0);
                    Assert.True(results[2].Query.Count > 0);
                    Assert.True(results[2].OwinKeys.Length > 0);

                    connection2.Stop();
                }
            }
        }

        [Fact]
        public async Task HttpHandlersAreNotSetInIISIntegratedPipeline()
        {
            using (var host = CreateHost(HostType.IISExpress, TransportType.LongPolling))
            {
                host.Initialize();
                HubConnection connection = CreateHubConnection(host, "/session");

                using (connection)
                {
                    var hub = connection.CreateHubProxy("demo");
                    await connection.Start(host.Transport);

                    var result = await hub.Invoke<string>("GetHttpContextHandler");

                    Assert.Null(result);
                }
            }
        }

        [Theory]
        [InlineData(HostType.Memory, TransportType.ServerSentEvents, MessageBusType.Default)]
        [InlineData(HostType.Memory, TransportType.ServerSentEvents, MessageBusType.Fake)]
        [InlineData(HostType.Memory, TransportType.ServerSentEvents, MessageBusType.FakeMultiStream)]
        [InlineData(HostType.IISExpress, TransportType.ServerSentEvents, MessageBusType.Default)]
        [InlineData(HostType.IISExpress, TransportType.Websockets, MessageBusType.Default)]
        [InlineData(HostType.HttpListener, TransportType.ServerSentEvents, MessageBusType.Default)]
        [InlineData(HostType.HttpListener, TransportType.Websockets, MessageBusType.Default)]
        public async Task SettingState(HostType hostType, TransportType transportType, MessageBusType messageBusType)
        {
            using (var host = CreateHost(hostType, transportType))
            {
                host.Initialize(messageBusType: messageBusType);
                HubConnection connection = CreateHubConnection(host);

                using (connection)
                {
                    var hub = connection.CreateHubProxy("demo");
                    await connection.Start(host.Transport);

                    var result = hub.InvokeWithTimeout<string>("SetStateValue", "test");

                    Assert.Equal("test", result);
                    Assert.Equal("test", hub["Company"]);
                }
            }
        }

        [Theory]
        [InlineData(HostType.Memory, TransportType.ServerSentEvents, MessageBusType.Default)]
        [InlineData(HostType.Memory, TransportType.ServerSentEvents, MessageBusType.Fake)]
        [InlineData(HostType.Memory, TransportType.ServerSentEvents, MessageBusType.FakeMultiStream)]
        [InlineData(HostType.IISExpress, TransportType.ServerSentEvents, MessageBusType.Default)]
        [InlineData(HostType.HttpListener, TransportType.ServerSentEvents, MessageBusType.Default)]
        public async Task CancelledTask(HostType hostType, TransportType transportType, MessageBusType messageBusType)
        {
            using (var host = CreateHost(hostType, transportType))
            {
                host.Initialize(messageBusType: messageBusType);
                HubConnection connection = CreateHubConnection(host);

                using (connection)
                {
                    var hub = connection.CreateHubProxy("demo");
                    await connection.Start(host.Transport);
                    try
                    {
                        // Save to t to prevent compile error (we want this to run in the background).
                        hub.Invoke("CancelledTask").Wait(TimeSpan.FromSeconds(10));
                        Assert.True(false, "Didn't fault");
                    }
                    catch (AggregateException)
                    {
                    }
                }
            }
        }

        [Theory]
        [InlineData(HostType.Memory, TransportType.ServerSentEvents, MessageBusType.Default)]
        [InlineData(HostType.Memory, TransportType.ServerSentEvents, MessageBusType.Fake)]
        [InlineData(HostType.Memory, TransportType.ServerSentEvents, MessageBusType.FakeMultiStream)]
        [InlineData(HostType.IISExpress, TransportType.ServerSentEvents, MessageBusType.Default)]
        [InlineData(HostType.HttpListener, TransportType.ServerSentEvents, MessageBusType.Default)]
        public async Task CancelledGenericTask(HostType hostType, TransportType transportType, MessageBusType messageBusType)
        {
            using (var host = CreateHost(hostType, transportType))
            {
                host.Initialize(messageBusType: messageBusType);
                HubConnection connection = CreateHubConnection(host);

                using (connection)
                {
                    var hub = connection.CreateHubProxy("demo");
                    await connection.Start(host.Transport);

                    try
                    {
                        hub.Invoke("CancelledGenericTask").Wait(TimeSpan.FromSeconds(10));
                        Assert.True(false, "Didn't fault");
                    }
                    catch (AggregateException)
                    {
                    }
                }
            }
        }

        [Theory]
        [InlineData(HostType.Memory, TransportType.ServerSentEvents, MessageBusType.Default)]
        [InlineData(HostType.Memory, TransportType.ServerSentEvents, MessageBusType.Fake)]
        [InlineData(HostType.Memory, TransportType.ServerSentEvents, MessageBusType.FakeMultiStream)]
        [InlineData(HostType.IISExpress, TransportType.ServerSentEvents, MessageBusType.Default)]
        [InlineData(HostType.IISExpress, TransportType.Websockets, MessageBusType.Default)]
        [InlineData(HostType.HttpListener, TransportType.ServerSentEvents, MessageBusType.Default)]
        [InlineData(HostType.HttpListener, TransportType.Websockets, MessageBusType.Default)]
        public async Task GetValueFromServer(HostType hostType, TransportType transportType, MessageBusType messageBusType)
        {
            using (var host = CreateHost(hostType, transportType))
            {
                host.Initialize(messageBusType: messageBusType);
                HubConnection connection = CreateHubConnection(host);

                using (connection)
                {
                    var hub = connection.CreateHubProxy("demo");

                    await connection.Start(host.Transport);

                    var result = hub.InvokeWithTimeout<int>("GetValue");

                    Assert.Equal(10, result);
                }
            }
        }

        [Theory]
        [InlineData(HostType.Memory, TransportType.ServerSentEvents, MessageBusType.Default)]
        [InlineData(HostType.Memory, TransportType.ServerSentEvents, MessageBusType.Fake)]
        [InlineData(HostType.Memory, TransportType.ServerSentEvents, MessageBusType.FakeMultiStream)]
        [InlineData(HostType.IISExpress, TransportType.ServerSentEvents, MessageBusType.Default)]
        [InlineData(HostType.IISExpress, TransportType.Websockets, MessageBusType.Default)]
        [InlineData(HostType.HttpListener, TransportType.ServerSentEvents, MessageBusType.Default)]
        [InlineData(HostType.HttpListener, TransportType.Websockets, MessageBusType.Default)]
        public async Task SynchronousException(HostType hostType, TransportType transportType, MessageBusType messageBusType)
        {
            using (var host = CreateHost(hostType, transportType))
            {
                host.Initialize(messageBusType: messageBusType);
                HubConnection connection = CreateHubConnection(host);

                using (connection)
                {
                    var hub = connection.CreateHubProxy("demo");

                    await connection.Start(host.Transport);

                    var ex = Assert.Throws<AggregateException>(() => hub.InvokeWithTimeout("SynchronousException"));

                    Assert.IsType<InvalidOperationException>(ex.GetBaseException());
                    Assert.Contains("System.Exception", ex.GetBaseException().Message);
                }
            }
        }


        [Theory]
        [InlineData(HostType.Memory, TransportType.ServerSentEvents, MessageBusType.Default)]
        [InlineData(HostType.Memory, TransportType.ServerSentEvents, MessageBusType.Fake)]
        [InlineData(HostType.Memory, TransportType.ServerSentEvents, MessageBusType.FakeMultiStream)]
        [InlineData(HostType.IISExpress, TransportType.ServerSentEvents, MessageBusType.Default)]
        [InlineData(HostType.IISExpress, TransportType.Websockets, MessageBusType.Default)]
        [InlineData(HostType.HttpListener, TransportType.ServerSentEvents, MessageBusType.Default)]
        [InlineData(HostType.HttpListener, TransportType.Websockets, MessageBusType.Default)]
        public async Task TaskWithException(HostType hostType, TransportType transportType, MessageBusType messageBusType)
        {
            using (var host = CreateHost(hostType, transportType))
            {
                host.Initialize(messageBusType: messageBusType);
                HubConnection connection = CreateHubConnection(host);

                using (connection)
                {
                    var hub = connection.CreateHubProxy("demo");

                    await connection.Start(host.Transport);

                    var ex = Assert.Throws<AggregateException>(() => hub.InvokeWithTimeout("TaskWithException"));

                    Assert.IsType<InvalidOperationException>(ex.GetBaseException());
                    Assert.Contains("System.Exception", ex.GetBaseException().Message);
                }
            }
        }

        [Theory]
        [InlineData(HostType.Memory, TransportType.ServerSentEvents, MessageBusType.Default)]
        [InlineData(HostType.Memory, TransportType.ServerSentEvents, MessageBusType.Fake)]
        [InlineData(HostType.Memory, TransportType.ServerSentEvents, MessageBusType.FakeMultiStream)]
        [InlineData(HostType.IISExpress, TransportType.ServerSentEvents, MessageBusType.Default)]
        [InlineData(HostType.IISExpress, TransportType.Websockets, MessageBusType.Default)]
        [InlineData(HostType.HttpListener, TransportType.ServerSentEvents, MessageBusType.Default)]
        [InlineData(HostType.HttpListener, TransportType.Websockets, MessageBusType.Default)]
        public async Task GenericTaskWithException(HostType hostType, TransportType transportType, MessageBusType messageBusType)
        {
            using (var host = CreateHost(hostType, transportType))
            {
                host.Initialize(messageBusType: messageBusType);
                HubConnection connection = CreateHubConnection(host);

                using (connection)
                {
                    var hub = connection.CreateHubProxy("demo");

                    await connection.Start(host.Transport);

                    var ex = Assert.Throws<AggregateException>(() => hub.InvokeWithTimeout("GenericTaskWithException"));

                    Assert.IsType<InvalidOperationException>(ex.GetBaseException());
                    Assert.Contains("System.Exception", ex.GetBaseException().Message);
                }
            }
        }

        [Theory]
        [InlineData(HostType.Memory, TransportType.ServerSentEvents, MessageBusType.Default)]
        [InlineData(HostType.Memory, TransportType.ServerSentEvents, MessageBusType.Fake)]
        [InlineData(HostType.Memory, TransportType.ServerSentEvents, MessageBusType.FakeMultiStream)]
        [InlineData(HostType.IISExpress, TransportType.ServerSentEvents, MessageBusType.Default)]
        [InlineData(HostType.IISExpress, TransportType.Websockets, MessageBusType.Default)]
        [InlineData(HostType.IISExpress, TransportType.LongPolling, MessageBusType.Default)]
        [InlineData(HostType.HttpListener, TransportType.ServerSentEvents, MessageBusType.Default)]
        [InlineData(HostType.HttpListener, TransportType.Websockets, MessageBusType.Default)]
        [InlineData(HostType.HttpListener, TransportType.LongPolling, MessageBusType.Default)]
        public async Task DetailedErrorsAreDisabledByDefault(HostType hostType, TransportType transportType, MessageBusType messageBusType)
        {
            using (var host = CreateHost(hostType, transportType))
            {
                host.Initialize(messageBusType: messageBusType);

                using (var connection = CreateHubConnection(host, "/signalr2/test", useDefaultUrl: false))
                {
                    connection.TraceWriter = host.ClientTraceOutput;

                    var hub = connection.CreateHubProxy("demo");

                    await connection.Start(host.TransportFactory());

                    await connection.Start(host.TransportFactory());

                    var ex = Assert.Throws<AggregateException>(() => hub.InvokeWithTimeout("TaskWithException"));

                    Assert.IsType<InvalidOperationException>(ex.GetBaseException());
                    Assert.DoesNotContain("System.Exception", ex.GetBaseException().Message);
                    Assert.Contains("demo.TaskWithException", ex.GetBaseException().Message);
                }
            }
        }

        [Theory]
        [InlineData(HostType.Memory, TransportType.ServerSentEvents, MessageBusType.Default)]
        [InlineData(HostType.Memory, TransportType.ServerSentEvents, MessageBusType.Fake)]
        [InlineData(HostType.Memory, TransportType.ServerSentEvents, MessageBusType.FakeMultiStream)]
        [InlineData(HostType.IISExpress, TransportType.ServerSentEvents, MessageBusType.Default)]
        [InlineData(HostType.IISExpress, TransportType.Websockets, MessageBusType.Default)]
        [InlineData(HostType.IISExpress, TransportType.LongPolling, MessageBusType.Default)]
        [InlineData(HostType.HttpListener, TransportType.ServerSentEvents, MessageBusType.Default)]
        [InlineData(HostType.HttpListener, TransportType.Websockets, MessageBusType.Default)]
        [InlineData(HostType.HttpListener, TransportType.LongPolling, MessageBusType.Default)]
        public async Task DetailedErrorsAreAlwaysGivenForHubExceptions(HostType hostType, TransportType transportType, MessageBusType messageBusType)
        {
            using (var host = CreateHost(hostType, transportType))
            {
                host.Initialize(messageBusType: messageBusType);

                using (var connection = CreateHubConnection(host, "/signalr2/test", useDefaultUrl: false))
                {
                    connection.TraceWriter = host.ClientTraceOutput;

                    var hub = connection.CreateHubProxy("demo");

                    await connection.Start(host.TransportFactory());

                    var ex = Assert.Throws<AggregateException>(() => hub.InvokeWithTimeout("HubException"));

                    Assert.IsType<Client.HubException>(ex.GetBaseException());

                    var hubEx = (Client.HubException)ex.GetBaseException();

                    Assert.Equal("message", hubEx.Message);
                    Assert.Equal("errorData", (string)hubEx.ErrorData);
                }
            }
        }

        [Theory]
        [InlineData(HostType.Memory, TransportType.ServerSentEvents, MessageBusType.Default)]
        [InlineData(HostType.Memory, TransportType.ServerSentEvents, MessageBusType.Fake)]
        [InlineData(HostType.Memory, TransportType.ServerSentEvents, MessageBusType.FakeMultiStream)]
        [InlineData(HostType.IISExpress, TransportType.ServerSentEvents, MessageBusType.Default)]
        [InlineData(HostType.IISExpress, TransportType.Websockets, MessageBusType.Default)]
        [InlineData(HostType.IISExpress, TransportType.LongPolling, MessageBusType.Default)]
        [InlineData(HostType.HttpListener, TransportType.ServerSentEvents, MessageBusType.Default)]
        [InlineData(HostType.HttpListener, TransportType.Websockets, MessageBusType.Default)]
        [InlineData(HostType.HttpListener, TransportType.LongPolling, MessageBusType.Default)]
        public async Task DetailedErrorsAreAlwaysGivenForHubExceptionsWithoutErrorData(HostType hostType, TransportType transportType, MessageBusType messageBusType)
        {
            using (var host = CreateHost(hostType, transportType))
            {
                host.Initialize(messageBusType: messageBusType);

                using (var connection = CreateHubConnection(host, "/signalr2/test", useDefaultUrl: false))
                {
                    connection.TraceWriter = host.ClientTraceOutput;

                    var hub = connection.CreateHubProxy("demo");

                    await connection.Start(host.TransportFactory());

                    var ex = Assert.Throws<AggregateException>(() => hub.InvokeWithTimeout("HubExceptionWithoutErrorData"));

                    Assert.IsType<Client.HubException>(ex.GetBaseException());

                    var hubEx = (Client.HubException)ex.GetBaseException();

                    Assert.Equal("message", hubEx.Message);
                    Assert.Null(hubEx.ErrorData);
                }
            }
        }

        [Theory]
        [InlineData(HostType.Memory, TransportType.ServerSentEvents, MessageBusType.Default)]
        [InlineData(HostType.Memory, TransportType.ServerSentEvents, MessageBusType.Fake)]
        [InlineData(HostType.Memory, TransportType.ServerSentEvents, MessageBusType.FakeMultiStream)]
        [InlineData(HostType.IISExpress, TransportType.ServerSentEvents, MessageBusType.Default)]
        [InlineData(HostType.IISExpress, TransportType.Websockets, MessageBusType.Default)]
        [InlineData(HostType.HttpListener, TransportType.ServerSentEvents, MessageBusType.Default)]
        [InlineData(HostType.HttpListener, TransportType.Websockets, MessageBusType.Default)]
        public async Task GenericTaskWithContinueWith(HostType hostType, TransportType transportType, MessageBusType messageBusType)
        {
            using (var host = CreateHost(hostType, transportType))
            {
                host.Initialize(messageBusType: messageBusType);
                HubConnection connection = CreateHubConnection(host);

                using (connection)
                {
                    var hub = connection.CreateHubProxy("demo");

                    await connection.Start(host.Transport);

                    int result = hub.InvokeWithTimeout<int>("GenericTaskWithContinueWith");

                    Assert.Equal(4, result);
                }
            }
        }

        [Theory]
        [InlineData(HostType.Memory, TransportType.ServerSentEvents, MessageBusType.Default)]
        [InlineData(HostType.Memory, TransportType.ServerSentEvents, MessageBusType.Fake)]
        [InlineData(HostType.Memory, TransportType.ServerSentEvents, MessageBusType.FakeMultiStream)]
        [InlineData(HostType.IISExpress, TransportType.ServerSentEvents, MessageBusType.Default)]
        [InlineData(HostType.IISExpress, TransportType.Websockets, MessageBusType.Default)]
        [InlineData(HostType.HttpListener, TransportType.ServerSentEvents, MessageBusType.Default)]
        [InlineData(HostType.HttpListener, TransportType.Websockets, MessageBusType.Default)]
        public async Task Overloads(HostType hostType, TransportType transportType, MessageBusType messageBusType)
        {
            using (var host = CreateHost(hostType, transportType))
            {
                host.Initialize(messageBusType: messageBusType);
                HubConnection connection = CreateHubConnection(host);

                using (connection)
                {
                    var hub = connection.CreateHubProxy("demo");

                    await connection.Start(host.Transport);

                    hub.InvokeWithTimeout("Overload");
                    int n = hub.InvokeWithTimeout<int>("Overload", 1);

                    Assert.Equal(1, n);
                }
            }
        }

        [Theory]
        [InlineData(HostType.Memory, TransportType.ServerSentEvents, MessageBusType.Default)]
        [InlineData(HostType.Memory, TransportType.ServerSentEvents, MessageBusType.Fake)]
        [InlineData(HostType.Memory, TransportType.ServerSentEvents, MessageBusType.FakeMultiStream)]
        [InlineData(HostType.IISExpress, TransportType.ServerSentEvents, MessageBusType.Default)]
        [InlineData(HostType.IISExpress, TransportType.Websockets, MessageBusType.Default)]
        [InlineData(HostType.IISExpress, TransportType.LongPolling, MessageBusType.Default)]
        [InlineData(HostType.HttpListener, TransportType.ServerSentEvents, MessageBusType.Default)]
        [InlineData(HostType.HttpListener, TransportType.Websockets, MessageBusType.Default)]
        [InlineData(HostType.HttpListener, TransportType.LongPolling, MessageBusType.Default)]
        public async Task ReturnDataWithPlus(HostType hostType, TransportType transportType, MessageBusType messageBusType)
        {
            using (var host = CreateHost(hostType, transportType))
            {
                host.Initialize(messageBusType: messageBusType);
                HubConnection connection = CreateHubConnection(host);

                using (connection)
                {
                    var hub = connection.CreateHubProxy("echoHub");

                    await connection.Start(host.Transport);

                    string result = hub.InvokeWithTimeout<string>("EchoReturn", "+");

                    Assert.Equal("+", result);
                }
            }
        }

        [Theory]
        [InlineData(HostType.Memory, TransportType.ServerSentEvents, MessageBusType.Default)]
        [InlineData(HostType.Memory, TransportType.ServerSentEvents, MessageBusType.Fake)]
        [InlineData(HostType.Memory, TransportType.ServerSentEvents, MessageBusType.FakeMultiStream)]
        [InlineData(HostType.IISExpress, TransportType.ServerSentEvents, MessageBusType.Default)]
        [InlineData(HostType.IISExpress, TransportType.Websockets, MessageBusType.Default)]
        [InlineData(HostType.IISExpress, TransportType.LongPolling, MessageBusType.Default)]
        [InlineData(HostType.HttpListener, TransportType.ServerSentEvents, MessageBusType.Default)]
        [InlineData(HostType.HttpListener, TransportType.Websockets, MessageBusType.Default)]
        [InlineData(HostType.HttpListener, TransportType.LongPolling, MessageBusType.Default)]
        public async Task CallbackDataWithPlus(HostType hostType, TransportType transportType, MessageBusType messageBusType)
        {
            using (var host = CreateHost(hostType, transportType))
            {
                host.Initialize(messageBusType: messageBusType);
                HubConnection connection = CreateHubConnection(host);

                using (connection)
                {
                    var hub = connection.CreateHubProxy("echoHub");
                    var tcs = new TaskCompletionSource<string>();
                    var mre = new AsyncManualResetEvent();
                    hub.On<string>("echo", (data) =>
                    {
                        tcs.SetResult(data);
                        mre.Set();
                    });

                    await connection.Start(host.Transport);

                    hub.InvokeWithTimeout("EchoCallback", "+");

                    Assert.True(await mre.WaitAsync(TimeSpan.FromSeconds(10)));
                    Assert.Equal("+", tcs.Task.Result);
                }
            }
        }

        [Theory]
        [InlineData(HostType.Memory, TransportType.ServerSentEvents, MessageBusType.Default)]
        [InlineData(HostType.Memory, TransportType.ServerSentEvents, MessageBusType.Fake)]
        [InlineData(HostType.Memory, TransportType.ServerSentEvents, MessageBusType.FakeMultiStream)]
        [InlineData(HostType.IISExpress, TransportType.ServerSentEvents, MessageBusType.Default)]
        [InlineData(HostType.IISExpress, TransportType.Websockets, MessageBusType.Default)]
        [InlineData(HostType.HttpListener, TransportType.ServerSentEvents, MessageBusType.Default)]
        [InlineData(HostType.HttpListener, TransportType.Websockets, MessageBusType.Default)]
        public async Task UnsupportedOverloads(HostType hostType, TransportType transportType, MessageBusType messageBusType)
        {
            using (var host = CreateHost(hostType, transportType))
            {
                host.Initialize(messageBusType: messageBusType);
                HubConnection connection = CreateHubConnection(host);

                using (connection)
                {
                    var hub = connection.CreateHubProxy("demo");

                    await connection.Start(host.Transport);

                    TestUtilities.AssertAggregateException<InvalidOperationException>(() => hub.InvokeWithTimeout("UnsupportedOverload", 13177), "'UnsupportedOverload' method could not be resolved.");
                }
            }
        }

        [Fact]
        public async Task ChangeHubUrl()
        {
            using (var host = new MemoryHost())
            {
                host.Configure(app =>
                {
                    var config = new HubConfiguration()
                    {
                        Resolver = new DefaultDependencyResolver()
                    };

                    app.MapSignalR("/foo", config);
                });

                var connection = new HubConnection("http://site/foo", useDefaultUrl: false, queryString: new Dictionary<string, string> { { "test", "ChangeHubUrl" } });

                using (connection)
                {
                    var hub = connection.CreateHubProxy("demo");

                    var wh = new AsyncManualResetEvent(false);

                    hub.On("signal", id =>
                    {
                        Assert.NotNull(id);
                        wh.Set();
                    });

                    await connection.Start(host);

                    hub.InvokeWithTimeout("DynamicTask");

                    Assert.True(await wh.WaitAsync(TimeSpan.FromSeconds(10)));
                }
            }
        }

        [Theory]
        [InlineData(HostType.IISExpress, TransportType.LongPolling)]
        [InlineData(HostType.IISExpress, TransportType.ServerSentEvents)]
        [InlineData(HostType.IISExpress, TransportType.Websockets)]
        [InlineData(HostType.HttpListener, TransportType.LongPolling)]
        [InlineData(HostType.HttpListener, TransportType.ServerSentEvents)]
        [InlineData(HostType.HttpListener, TransportType.Websockets)]
        public async Task ChangeHubUrlAspNet(HostType hostType, TransportType transportType)
        {
            using (var host = CreateHost(hostType, transportType))
            {
                host.Initialize();
                var query = new Dictionary<string, string> { { "test", GetTestName() } };
                SetHostData(host, query);

                var connection = new HubConnection(host.Url + "/signalr2/test", useDefaultUrl: false, queryString: query);

                using (connection)
                {
                    connection.TraceWriter = host.ClientTraceOutput;

                    var hub = connection.CreateHubProxy("demo");

                    var wh = new AsyncManualResetEvent(false);

                    hub.On("signal", id =>
                    {
                        Assert.NotNull(id);
                        wh.Set();
                    });

                    await connection.Start(host.Transport);

                    hub.InvokeWithTimeout("DynamicTask");

                    Assert.True(await wh.WaitAsync(TimeSpan.FromSeconds(10)));
                }
            }
        }

        [Theory]
        [InlineData(HostType.Memory, TransportType.ServerSentEvents, MessageBusType.Default)]
        [InlineData(HostType.Memory, TransportType.ServerSentEvents, MessageBusType.Fake)]
        [InlineData(HostType.Memory, TransportType.ServerSentEvents, MessageBusType.FakeMultiStream)]
        [InlineData(HostType.IISExpress, TransportType.ServerSentEvents, MessageBusType.Default)]
        [InlineData(HostType.HttpListener, TransportType.ServerSentEvents, MessageBusType.Default)]
        public async Task GuidTest(HostType hostType, TransportType transportType, MessageBusType messageBusType)
        {
            using (var host = CreateHost(hostType, transportType))
            {
                host.Initialize(messageBusType: messageBusType);
                HubConnection connection = CreateHubConnection(host);

                using (connection)
                {
                    var hub = connection.CreateHubProxy("demo");

                    var wh = new AsyncManualResetEvent(false);

                    hub.On<Guid>("TestGuid", id =>
                    {
                        Assert.NotNull(id);
                        wh.Set();
                    });

                    await connection.Start(host.Transport);

                    hub.InvokeWithTimeout("TestGuid");

                    Assert.True(await wh.WaitAsync(TimeSpan.FromSeconds(10)));
                }
            }
        }

        [Theory]
        [InlineData(HostType.IISExpress, TransportType.LongPolling)]
        [InlineData(HostType.IISExpress, TransportType.ServerSentEvents)]
        [InlineData(HostType.IISExpress, TransportType.Websockets)]
        [InlineData(HostType.HttpListener, TransportType.LongPolling)]
        [InlineData(HostType.HttpListener, TransportType.ServerSentEvents)]
        [InlineData(HostType.HttpListener, TransportType.Websockets)]
        public async Task RemainsConnectedWithHubsAppendedToUrl(HostType hostType, TransportType transportType)
        {
            using (var host = CreateHost(hostType, transportType))
            {
                host.Initialize();
                var connection = CreateHubConnection(host, "/signalr/js", useDefaultUrl: false);

                using (connection)
                {
                    var hub = connection.CreateHubProxy("demo");

                    var tcs = new TaskCompletionSource<object>();
                    var testGuidInvocations = 0;

                    hub.On<Guid>("TestGuid", id =>
                    {
                        testGuidInvocations++;
                        if (testGuidInvocations < 2)
                        {
                            hub.Invoke("TestGuid").ContinueWithNotComplete(tcs);
                        }
                        else
                        {
                            tcs.SetResult(null);
                        }
                    });

                    connection.Error += e => tcs.SetException(e);
                    connection.Reconnecting += () => tcs.SetCanceled();

                    await connection.Start(host.Transport);

                    hub.InvokeWithTimeout("TestGuid");

                    Assert.True(tcs.Task.Wait(TimeSpan.FromSeconds(10)));
                }
            }
        }

        [Fact]
        public void HubHasConnectionEvents()
        {
            var type = typeof(Hub);
            // Hub has the disconnect method
            Assert.True(type.GetMethod("OnDisconnected") != null);

            // Hub has the connect method
            Assert.True(type.GetMethod("OnConnected") != null);

            // Hub has the reconnect method
            Assert.True(type.GetMethod("OnReconnected") != null);
        }

        [Theory]
        [InlineData(HostType.Memory, TransportType.ServerSentEvents, MessageBusType.Default)]
        [InlineData(HostType.Memory, TransportType.ServerSentEvents, MessageBusType.Fake)]
        [InlineData(HostType.Memory, TransportType.ServerSentEvents, MessageBusType.FakeMultiStream)]
        [InlineData(HostType.IISExpress, TransportType.ServerSentEvents, MessageBusType.Default)]
        [InlineData(HostType.IISExpress, TransportType.Websockets, MessageBusType.Default)]
        [InlineData(HostType.HttpListener, TransportType.ServerSentEvents, MessageBusType.Default)]
        [InlineData(HostType.HttpListener, TransportType.Websockets, MessageBusType.Default)]
        public async Task ComplexPersonState(HostType hostType, TransportType transportType, MessageBusType messageBusType)
        {
            using (var host = CreateHost(hostType, transportType))
            {
                host.Initialize(messageBusType: messageBusType);
                HubConnection connection = CreateHubConnection(host);

                using (connection)
                {
                    var hub = connection.CreateHubProxy("demo");

                    await connection.Start(host.Transport);

                    var person = new SignalR.Samples.Hubs.DemoHub.DemoHub.Person
                    {
                        Address = new SignalR.Samples.Hubs.DemoHub.DemoHub.Address
                        {
                            Street = "Redmond",
                            Zip = "98052"
                        },
                        Age = 25,
                        Name = "David"
                    };

                    var person1 = hub.InvokeWithTimeout<SignalR.Samples.Hubs.DemoHub.DemoHub.Person>("ComplexType", person);
                    var person2 = hub.GetValue<SignalR.Samples.Hubs.DemoHub.DemoHub.Person>("person");

                    Assert.NotNull(person1);
                    Assert.NotNull(person2);
                    Assert.Equal("David", person1.Name);
                    Assert.Equal("David", person2.Name);
                    Assert.Equal(25, person1.Age);
                    Assert.Equal(25, person2.Age);
                    Assert.Equal("Redmond", person1.Address.Street);
                    Assert.Equal("Redmond", person2.Address.Street);
                    Assert.Equal("98052", person1.Address.Zip);
                    Assert.Equal("98052", person2.Address.Zip);
                }
            }
        }

        [Theory]
        [InlineData(HostType.Memory, TransportType.ServerSentEvents, MessageBusType.Default)]
        [InlineData(HostType.Memory, TransportType.ServerSentEvents, MessageBusType.Fake)]
        [InlineData(HostType.Memory, TransportType.ServerSentEvents, MessageBusType.FakeMultiStream)]
        [InlineData(HostType.IISExpress, TransportType.ServerSentEvents, MessageBusType.Default)]
        [InlineData(HostType.IISExpress, TransportType.Websockets, MessageBusType.Default)]
        [InlineData(HostType.HttpListener, TransportType.ServerSentEvents, MessageBusType.Default)]
        [InlineData(HostType.HttpListener, TransportType.Websockets, MessageBusType.Default)]
        public async Task DynamicInvokeTest(HostType hostType, TransportType transportType, MessageBusType messageBusType)
        {
            using (var host = CreateHost(hostType, transportType))
            {
                host.Initialize(messageBusType: messageBusType);
                HubConnection connection = CreateHubConnection(host);

                using (connection)
                {
                    string callback = @"!!!|\CallMeBack,,,!!!";

                    var hub = connection.CreateHubProxy("demo");

                    var wh = new AsyncManualResetEvent(false);

                    hub.On(callback, () => wh.Set());

                    await connection.Start(host.Transport);

                    hub.InvokeWithTimeout("DynamicInvoke", callback);

                    Assert.True(await wh.WaitAsync(TimeSpan.FromSeconds(10)));
                }
            }
        }

        [Theory]
        [InlineData(HostType.Memory, TransportType.ServerSentEvents, MessageBusType.Default)]
        [InlineData(HostType.Memory, TransportType.ServerSentEvents, MessageBusType.Fake)]
        [InlineData(HostType.Memory, TransportType.ServerSentEvents, MessageBusType.FakeMultiStream)]
        [InlineData(HostType.IISExpress, TransportType.ServerSentEvents, MessageBusType.Default)]
        [InlineData(HostType.IISExpress, TransportType.Websockets, MessageBusType.Default)]
        [InlineData(HostType.HttpListener, TransportType.ServerSentEvents, MessageBusType.Default)]
        [InlineData(HostType.HttpListener, TransportType.Websockets, MessageBusType.Default)]
        public async Task CreateProxyAfterConnectionStartsThrows(HostType hostType, TransportType transportType, MessageBusType messageBusType)
        {
            using (var host = CreateHost(hostType, transportType))
            {
                host.Initialize(messageBusType: messageBusType);
                HubConnection connection = CreateHubConnection(host);

                try
                {
                    await connection.Start(host.Transport);
                    Assert.Throws<InvalidOperationException>(() => connection.CreateHubProxy("demo"));
                }
                finally
                {
                    connection.Stop();
                }
            }
        }

        [Theory]
        [InlineData(HostType.Memory, TransportType.ServerSentEvents, MessageBusType.Default)]
        [InlineData(HostType.Memory, TransportType.ServerSentEvents, MessageBusType.Fake)]
        [InlineData(HostType.Memory, TransportType.ServerSentEvents, MessageBusType.FakeMultiStream)]
        [InlineData(HostType.IISExpress, TransportType.ServerSentEvents, MessageBusType.Default)]
        [InlineData(HostType.IISExpress, TransportType.Websockets, MessageBusType.Default)]
        [InlineData(HostType.HttpListener, TransportType.ServerSentEvents, MessageBusType.Default)]
        [InlineData(HostType.HttpListener, TransportType.Websockets, MessageBusType.Default)]
        public async Task AddingToMultipleGroups(HostType hostType, TransportType transportType, MessageBusType messageBusType)
        {
            using (var host = CreateHost(hostType, transportType))
            {
                host.Initialize(messageBusType: messageBusType);
                int max = 10;

                var countDown = new CountDownRange<int>(Enumerable.Range(0, max));
                HubConnection connection = CreateHubConnection(host);

                using (connection)
                {
                    var proxy = connection.CreateHubProxy("MultGroupHub");

                    proxy.On<User>("onRoomJoin", user =>
                    {
                        Assert.True(countDown.Mark(user.Index));
                    });

                    await connection.Start(host.Transport);

                    for (int i = 0; i < max; i++)
                    {
                        var user = new User { Index = i, Name = "tester", Room = "test" + i };
                        proxy.InvokeWithTimeout("login", user);
                        proxy.InvokeWithTimeout("joinRoom", user);
                    }

                    Assert.True(countDown.Wait(TimeSpan.FromSeconds(30)), "Didn't receive " + max + " messages. Got " + (max - countDown.Count) + " missed " + String.Join(",", countDown.Left.Select(i => i.ToString())));
                }
            }
        }

        [Theory]
        [InlineData(HostType.Memory, TransportType.ServerSentEvents, MessageBusType.Default)]
        [InlineData(HostType.Memory, TransportType.ServerSentEvents, MessageBusType.Fake)]
        [InlineData(HostType.Memory, TransportType.ServerSentEvents, MessageBusType.FakeMultiStream)]
        [InlineData(HostType.Memory, TransportType.LongPolling, MessageBusType.Default)]
        [InlineData(HostType.Memory, TransportType.LongPolling, MessageBusType.Fake)]
        [InlineData(HostType.Memory, TransportType.LongPolling, MessageBusType.FakeMultiStream)]
        [InlineData(HostType.IISExpress, TransportType.ServerSentEvents, MessageBusType.Default)]
        [InlineData(HostType.IISExpress, TransportType.LongPolling, MessageBusType.Default)]
        [InlineData(HostType.IISExpress, TransportType.Websockets, MessageBusType.Default)]
        [InlineData(HostType.HttpListener, TransportType.ServerSentEvents, MessageBusType.Default)]
        [InlineData(HostType.HttpListener, TransportType.LongPolling, MessageBusType.Default)]
        [InlineData(HostType.HttpListener, TransportType.Websockets, MessageBusType.Default)]
        public async Task HubGroupsRejoinWhenAutoRejoiningGroupsEnabled(HostType hostType, TransportType transportType, MessageBusType messageBusType)
        {
            using (var host = CreateHost(hostType, transportType))
            {
                host.Initialize(keepAlive: null,
                                disconnectTimeout: 6,
                                connectionTimeout: 2,
                                enableAutoRejoiningGroups: true,
                                messageBusType: messageBusType);

                int max = 10;

                var countDown = new CountDownRange<int>(Enumerable.Range(0, max));
                var countDownAfterReconnect = new CountDownRange<int>(Enumerable.Range(max, max));
                HubConnection connection = CreateHubConnection(host);

                using (connection)
                {
                    var proxy = connection.CreateHubProxy("MultGroupHub");

                    proxy.On<User>("onRoomJoin", u =>
                    {
                        if (u.Index < max)
                        {
                            Assert.True(countDown.Mark(u.Index));
                        }
                        else
                        {
                            Assert.True(countDownAfterReconnect.Mark(u.Index));
                        }
                    });

                    await connection.Start(host.Transport);

                    var user = new User { Name = "tester" };
                    proxy.InvokeWithTimeout("login", user);

                    for (int i = 0; i < max; i++)
                    {
                        user.Index = i;
                        proxy.InvokeWithTimeout("joinRoom", user);
                    }

                    // Force Reconnect
                    await Task.Delay(TimeSpan.FromSeconds(3));

                    for (int i = max; i < 2 * max; i++)
                    {
                        user.Index = i;
                        proxy.InvokeWithTimeout("joinRoom", user);
                    }

                    Assert.True(countDown.Wait(TimeSpan.FromSeconds(30)), "Didn't receive " + max + " messages. Got " + (max - countDown.Count) + " missed " + String.Join(",", countDown.Left.Select(i => i.ToString())));
                    Assert.True(countDownAfterReconnect.Wait(TimeSpan.FromSeconds(30)), "Didn't receive " + max + " messages. Got " + (max - countDownAfterReconnect.Count) + " missed " + String.Join(",", countDownAfterReconnect.Left.Select(i => i.ToString())));
                }
            }
        }

        [Fact]
        public async Task RejoiningGroupsOnlyReceivesGroupsBelongingToHub()
        {
            var logRejoiningGroups = new LogRejoiningGroupsModule();
            using (var host = new MemoryHost())
            {
                host.Configure(app =>
                {
                    var config = new HubConfiguration
                    {
                        Resolver = new DefaultDependencyResolver()
                    };

                    app.MapSignalR("/signalr", config);

                    config.Resolver.Resolve<IHubPipeline>().AddModule(logRejoiningGroups);
                    var configuration = config.Resolver.Resolve<IConfigurationManager>();
                    // The following sets the heartbeat to 1 s
                    configuration.DisconnectTimeout = TimeSpan.FromSeconds(6);
                    configuration.KeepAlive = null;
                    configuration.ConnectionTimeout = TimeSpan.FromSeconds(2);
                });

                var connection = new HubConnection("http://foo");

                using (connection)
                {
                    var proxy = connection.CreateHubProxy("MultGroupHub");
                    var proxy2 = connection.CreateHubProxy("MultGroupHub2");

                    await connection.Start(host);

                    var user = new User { Name = "tester" };
                    proxy.InvokeWithTimeout("login", user);
                    proxy2.InvokeWithTimeout("login", user);

                    // Force Reconnect
                    await Task.Delay(TimeSpan.FromSeconds(3));

                    proxy.InvokeWithTimeout("joinRoom", user);
                    proxy2.InvokeWithTimeout("joinRoom", user);

                    await Task.Delay(TimeSpan.FromSeconds(3));

                    Assert.True(logRejoiningGroups.GroupsRejoined["MultGroupHub"].Contains("foo"));
                    Assert.True(logRejoiningGroups.GroupsRejoined["MultGroupHub"].Contains("tester"));
                    Assert.False(logRejoiningGroups.GroupsRejoined["MultGroupHub"].Contains("foo2"));
                    Assert.False(logRejoiningGroups.GroupsRejoined["MultGroupHub"].Contains("tester2"));
                    Assert.True(logRejoiningGroups.GroupsRejoined["MultGroupHub2"].Contains("foo2"));
                    Assert.True(logRejoiningGroups.GroupsRejoined["MultGroupHub2"].Contains("tester2"));
                    Assert.False(logRejoiningGroups.GroupsRejoined["MultGroupHub2"].Contains("foo"));
                    Assert.False(logRejoiningGroups.GroupsRejoined["MultGroupHub2"].Contains("tester"));
                }
            }
        }

        [Theory]
        [InlineData(HostType.Memory, TransportType.ServerSentEvents, MessageBusType.Default)]
        [InlineData(HostType.Memory, TransportType.ServerSentEvents, MessageBusType.Fake)]
        [InlineData(HostType.Memory, TransportType.ServerSentEvents, MessageBusType.FakeMultiStream)]
        [InlineData(HostType.IISExpress, TransportType.ServerSentEvents, MessageBusType.Default)]
        [InlineData(HostType.IISExpress, TransportType.Websockets, MessageBusType.Default)]
        [InlineData(HostType.HttpListener, TransportType.ServerSentEvents, MessageBusType.Default)]
        [InlineData(HostType.HttpListener, TransportType.Websockets, MessageBusType.Default)]
        public async Task CustomQueryStringRaw(HostType hostType, TransportType transportType, MessageBusType messageBusType)
        {
            using (var host = CreateHost(hostType, transportType))
            {
                host.Initialize(messageBusType: messageBusType);

                var connection = new HubConnection(host.Url, "a=b&test=" + GetTestName());

                using (connection)
                {
                    connection.TraceWriter = host.ClientTraceOutput;

                    var hub = connection.CreateHubProxy("CustomQueryHub");

                    await connection.Start(host.Transport);

                    var result = hub.InvokeWithTimeout<string>("GetQueryString", "a");

                    Assert.Equal("b", result);
                }
            }
        }

        [Theory]
        [InlineData(HostType.Memory, TransportType.ServerSentEvents, MessageBusType.Default)]
        [InlineData(HostType.Memory, TransportType.ServerSentEvents, MessageBusType.Fake)]
        [InlineData(HostType.Memory, TransportType.ServerSentEvents, MessageBusType.FakeMultiStream)]
        [InlineData(HostType.IISExpress, TransportType.ServerSentEvents, MessageBusType.Default)]
        [InlineData(HostType.IISExpress, TransportType.Websockets, MessageBusType.Default)]
        [InlineData(HostType.HttpListener, TransportType.ServerSentEvents, MessageBusType.Default)]
        [InlineData(HostType.HttpListener, TransportType.Websockets, MessageBusType.Default)]
        public async Task CustomQueryString(HostType hostType, TransportType transportType, MessageBusType messageBusType)
        {
            using (var host = CreateHost(hostType, transportType))
            {
                host.Initialize(messageBusType: messageBusType);
                var qs = new Dictionary<string, string>();
                qs["a"] = "b";
                qs["test"] = GetTestName();
                var connection = new HubConnection(host.Url, qs);

                using (connection)
                {
                    connection.TraceWriter = host.ClientTraceOutput;

                    var hub = connection.CreateHubProxy("CustomQueryHub");

                    await connection.Start(host.Transport);

                    var result = hub.InvokeWithTimeout<string>("GetQueryString", "a");

                    Assert.Equal("b", result);
                }
            }
        }

        [Fact]
        public async Task ReturningNullFromConnectAndDisconnectAccepted()
        {
            var mockHub = new Mock<SomeHub>() { CallBase = true };
            mockHub.Setup(h => h.OnConnected()).Returns<Task>(null).Verifiable();
            mockHub.Setup(h => h.OnDisconnected()).Returns<Task>(null).Verifiable();

            using (var host = new MemoryHost())
            {
                host.Configure(app =>
                {
                    var config = new HubConfiguration
                    {
                        Resolver = new DefaultDependencyResolver()
                    };

                    app.MapSignalR("/signalr", config);

                    var configuration = config.Resolver.Resolve<IConfigurationManager>();
                    // The below effectively sets the heartbeat interval to one second.
                    configuration.KeepAlive = TimeSpan.FromSeconds(2);
                    config.Resolver.Register(typeof(SomeHub), () => mockHub.Object);
                });

                var connection = new HubConnection("http://foo");

                var hub = connection.CreateHubProxy("SomeHub");
                await connection.Start(host);

                connection.Stop();
                await Task.Delay(TimeSpan.FromSeconds(3));
            }

            mockHub.Verify();
        }

        [Fact]
        public async Task ReturningNullFromReconnectAccepted()
        {
            var mockHub = new Mock<SomeHub>() { CallBase = true };
            mockHub.Setup(h => h.OnReconnected()).Returns<Task>(null).Verifiable();

            using (var host = new MemoryHost())
            {
                host.Configure(app =>
                {
                    var config = new HubConfiguration
                    {
                        Resolver = new DefaultDependencyResolver()
                    };

                    app.MapSignalR("/signalr", config);

                    var configuration = config.Resolver.Resolve<IConfigurationManager>();
                    // The following sets the heartbeat to 1 s
                    configuration.DisconnectTimeout = TimeSpan.FromSeconds(6);
                    configuration.KeepAlive = null;
                    configuration.ConnectionTimeout = TimeSpan.FromSeconds(2);
                    config.Resolver.Register(typeof(SomeHub), () => mockHub.Object);
                });

                var connection = new HubConnection("http://foo");

                var hub = connection.CreateHubProxy("SomeHub");
                await connection.Start(host);

                // Force Reconnect
                await Task.Delay(TimeSpan.FromSeconds(3));

                hub.InvokeWithTimeout("AllFoo");

                await Task.Delay(TimeSpan.FromSeconds(3));

                connection.Stop();

                mockHub.Verify();
            }
        }

        [Fact]
        public void UsingHubAfterManualCreationThrows()
        {
            var hub = new SomeHub();
            Assert.Throws<InvalidOperationException>(() => hub.AllFoo());
            Assert.Throws<InvalidOperationException>(() => hub.OneFoo());
        }

        [Fact]
        public async Task CreatedHubsGetDisposed()
        {
            var mockHubs = new List<Mock<IHub>>();

            using (var host = new MemoryHost())
            {
                host.Configure(app =>
                {
                    var config = new HubConfiguration
                    {
                        Resolver = new DefaultDependencyResolver()
                    };

                    app.MapSignalR("/signalr", config);

                    config.Resolver.Register(typeof(IHub), () =>
                    {
                        var mockHub = new Mock<IHub>() { CallBase = true };

                        mockHubs.Add(mockHub);
                        return mockHub.Object;
                    });
                });

                var connection = new HubConnection("http://foo/");

                using (connection)
                {
                    var hub = connection.CreateHubProxy("demo");

                    await connection.Start(host);

                    var result = hub.InvokeWithTimeout<string>("ReadStateValue");

                    foreach (var mockDemoHub in mockHubs)
                    {
                        mockDemoHub.Verify(d => d.Dispose(), Times.Once());
                    }
                }
            }
        }

        [Theory]
        [InlineData(MessageBusType.Default)]
        [InlineData(MessageBusType.Fake)]
        [InlineData(MessageBusType.FakeMultiStream)]
        public async Task JoiningGroupMultipleTimesGetsMessageOnce(MessageBusType messagebusType)
        {
            using (var host = new MemoryHost())
            {
                host.Configure(app =>
                {
                    var config = new HubConfiguration
                    {
                        Resolver = new DefaultDependencyResolver()
                    };

                    UseMessageBus(messagebusType, config.Resolver);

                    app.MapSignalR(config);
                });

                var connection = new HubConnection("http://foo");

                using (connection)
                {
                    var hub = connection.CreateHubProxy("SendToSome");
                    int invocations = 0;

                    await connection.Start(host);

                    hub.On("send", () =>
                    {
                        invocations++;
                    });

                    // Join the group multiple times
                    hub.InvokeWithTimeout("JoinGroup", "a");
                    hub.InvokeWithTimeout("JoinGroup", "a");
                    hub.InvokeWithTimeout("JoinGroup", "a");
                    hub.InvokeWithTimeout("SendToGroup", "a");

                    await Task.Delay(TimeSpan.FromSeconds(3));

                    Assert.Equal(1, invocations);
                }
            }
        }

        [Theory]
        [InlineData(HostType.Memory, TransportType.ServerSentEvents, MessageBusType.Default)]
        [InlineData(HostType.Memory, TransportType.ServerSentEvents, MessageBusType.Fake)]
        [InlineData(HostType.Memory, TransportType.ServerSentEvents, MessageBusType.FakeMultiStream)]
        [InlineData(HostType.Memory, TransportType.LongPolling, MessageBusType.Default)]
        [InlineData(HostType.Memory, TransportType.LongPolling, MessageBusType.Fake)]
        [InlineData(HostType.Memory, TransportType.LongPolling, MessageBusType.FakeMultiStream)]
        [InlineData(HostType.IISExpress, TransportType.ServerSentEvents, MessageBusType.Default)]
        [InlineData(HostType.IISExpress, TransportType.Websockets, MessageBusType.Default)]
        [InlineData(HostType.HttpListener, TransportType.ServerSentEvents, MessageBusType.Default)]
        [InlineData(HostType.HttpListener, TransportType.Websockets, MessageBusType.Default)]
        public async Task SendToAllButCaller(HostType hostType, TransportType transportType, MessageBusType messageBusType)
        {
            using (var host = CreateHost(hostType, transportType))
            {
                host.Initialize(messageBusType: messageBusType);

                var connection1 = CreateHubConnection(host);
                var connection2 = CreateHubConnection(host);

                using (connection1)
                using (connection2)
                {
                    var wh1 = new AsyncManualResetEvent(initialState: false);
                    var wh2 = new AsyncManualResetEvent(initialState: false);

                    var hub1 = connection1.CreateHubProxy("SendToSome");
                    var hub2 = connection2.CreateHubProxy("SendToSome");

                    await connection1.Start(host.TransportFactory());
                    await connection2.Start(host.TransportFactory());

                    hub1.On("send", wh1.Set);
                    hub2.On("send", wh2.Set);

                    hub1.InvokeWithTimeout("SendToAllButCaller");

                    Assert.False(await wh1.WaitAsync(TimeSpan.FromSeconds(5)));
                    Assert.True(await wh2.WaitAsync(TimeSpan.FromSeconds(10)));
                }
            }
        }

        [Theory]
        [InlineData(HostType.Memory, TransportType.ServerSentEvents, MessageBusType.Default)]
        [InlineData(HostType.Memory, TransportType.ServerSentEvents, MessageBusType.Fake)]
        [InlineData(HostType.Memory, TransportType.ServerSentEvents, MessageBusType.FakeMultiStream)]
        [InlineData(HostType.IISExpress, TransportType.ServerSentEvents, MessageBusType.Default)]
        [InlineData(HostType.IISExpress, TransportType.Websockets, MessageBusType.Default)]
        [InlineData(HostType.HttpListener, TransportType.ServerSentEvents, MessageBusType.Default)]
        [InlineData(HostType.HttpListener, TransportType.Websockets, MessageBusType.Default)]
        public async Task SendToAllButCallerInGroup(HostType hostType, TransportType transportType, MessageBusType messageBusType)
        {
            using (var host = CreateHost(hostType, transportType))
            {
                host.Initialize(messageBusType: messageBusType);

                var connection1 = CreateHubConnection(host);
                var connection2 = CreateHubConnection(host);

                using (connection1)
                using (connection2)
                {
                    var wh1 = new AsyncManualResetEvent(initialState: false);
                    var wh2 = new AsyncManualResetEvent(initialState: false);

                    var hub1 = connection1.CreateHubProxy("SendToSome");
                    var hub2 = connection2.CreateHubProxy("SendToSome");

                    await connection1.Start(host.TransportFactory());
                    await connection2.Start(host.TransportFactory());

                    hub1.On("send", wh1.Set);
                    hub2.On("send", wh2.Set);

                    hub1.InvokeWithTimeout("JoinGroup", "group");
                    hub2.InvokeWithTimeout("JoinGroup", "group");

                    hub1.InvokeWithTimeout("AllInGroupButCaller", "group");

                    Assert.False(await wh1.WaitAsync(TimeSpan.FromSeconds(10)));
                    Assert.True(await wh2.WaitAsync(TimeSpan.FromSeconds(5)));
                }
            }
        }

        [Theory]
        [InlineData(HostType.Memory, TransportType.ServerSentEvents, MessageBusType.Default)]
        [InlineData(HostType.Memory, TransportType.ServerSentEvents, MessageBusType.Fake)]
        [InlineData(HostType.Memory, TransportType.ServerSentEvents, MessageBusType.FakeMultiStream)]
        [InlineData(HostType.IISExpress, TransportType.ServerSentEvents, MessageBusType.Default)]
        [InlineData(HostType.IISExpress, TransportType.Websockets, MessageBusType.Default)]
        [InlineData(HostType.HttpListener, TransportType.ServerSentEvents, MessageBusType.Default)]
        [InlineData(HostType.HttpListener, TransportType.Websockets, MessageBusType.Default)]
        public async Task SendToAll(HostType hostType, TransportType transportType, MessageBusType messageBusType)
        {
            using (var host = CreateHost(hostType, transportType))
            {
                host.Initialize(messageBusType: messageBusType);

                var connection1 = CreateHubConnection(host);
                var connection2 = CreateHubConnection(host);

                using (connection1)
                using (connection2)
                {
                    var wh1 = new AsyncManualResetEvent(initialState: false);
                    var wh2 = new AsyncManualResetEvent(initialState: false);

                    var hub1 = connection1.CreateHubProxy("SendToSome");
                    var hub2 = connection2.CreateHubProxy("SendToSome");

                    await connection1.Start(host.TransportFactory());
                    await connection2.Start(host.TransportFactory());

                    hub1.On("send", wh1.Set);
                    hub2.On("send", wh2.Set);

                    hub1.InvokeWithTimeout("SendToAll");

                    Assert.True(await wh1.WaitAsync(TimeSpan.FromSeconds(10)));
                    Assert.True(await wh2.WaitAsync(TimeSpan.FromSeconds(10)));
                }
            }
        }

        [Theory]
        [InlineData(HostType.Memory, TransportType.ServerSentEvents, MessageBusType.Default)]
        [InlineData(HostType.Memory, TransportType.ServerSentEvents, MessageBusType.Fake)]
        [InlineData(HostType.Memory, TransportType.ServerSentEvents, MessageBusType.FakeMultiStream)]
        [InlineData(HostType.IISExpress, TransportType.ServerSentEvents, MessageBusType.Default)]
        [InlineData(HostType.IISExpress, TransportType.Websockets, MessageBusType.Default)]
        [InlineData(HostType.HttpListener, TransportType.ServerSentEvents, MessageBusType.Default)]
        [InlineData(HostType.HttpListener, TransportType.Websockets, MessageBusType.Default)]
        public async Task SendToSelf(HostType hostType, TransportType transportType, MessageBusType messageBusType)
        {
            using (var host = CreateHost(hostType, transportType))
            {
                host.Initialize(messageBusType: messageBusType);

                var connection1 = CreateHubConnection(host);
                var connection2 = CreateHubConnection(host);

                using (connection1)
                using (connection2)
                {
                    var wh1 = new AsyncManualResetEvent(initialState: false);
                    var wh2 = new AsyncManualResetEvent(initialState: false);

                    var hub1 = connection1.CreateHubProxy("SendToSome");
                    var hub2 = connection2.CreateHubProxy("SendToSome");

                    await connection1.Start(host.TransportFactory());
                    await connection2.Start(host.TransportFactory());

                    hub1.On("send", wh1.Set);
                    hub2.On("send", wh2.Set);

                    hub1.InvokeWithTimeout("SendToSelf");

                    Assert.True(await wh1.WaitAsync(TimeSpan.FromSeconds(10)));
                    Assert.False(await wh2.WaitAsync(TimeSpan.FromSeconds(5)));
                }
            }
        }

        [Theory]
        [InlineData(HostType.Memory, TransportType.ServerSentEvents, MessageBusType.Default)]
        [InlineData(HostType.Memory, TransportType.ServerSentEvents, MessageBusType.Fake)]
        [InlineData(HostType.Memory, TransportType.ServerSentEvents, MessageBusType.FakeMultiStream)]
        [InlineData(HostType.IISExpress, TransportType.ServerSentEvents, MessageBusType.Default)]
        [InlineData(HostType.IISExpress, TransportType.Websockets, MessageBusType.Default)]
        [InlineData(HostType.HttpListener, TransportType.ServerSentEvents, MessageBusType.Default)]
        [InlineData(HostType.HttpListener, TransportType.Websockets, MessageBusType.Default)]
        public async Task SendToSpecificConnections(HostType hostType, TransportType transportType, MessageBusType messageBusType)
        {
            using (var host = CreateHost(hostType, transportType))
            {
                host.Initialize(messageBusType: messageBusType);

                var connection1 = CreateHubConnection(host);
                var connection2 = CreateHubConnection(host);

                using (connection1)
                using (connection2)
                {
                    var wh1 = new AsyncManualResetEvent(initialState: false);
                    var wh2 = new AsyncManualResetEvent(initialState: false);

                    var hub1 = connection1.CreateHubProxy("SendToSome");
                    var hub2 = connection2.CreateHubProxy("SendToSome");

                    await connection1.Start(host.TransportFactory());
                    await connection2.Start(host.TransportFactory());

                    hub1.On("send", wh1.Set);
                    hub2.On("send", wh2.Set);

                    hub1.InvokeWithTimeout("SendToConnections", new List<string> { connection1.ConnectionId, connection2.ConnectionId });

                    Assert.True(await wh1.WaitAsync(TimeSpan.FromSeconds(5)));
                    Assert.True(await wh2.WaitAsync(TimeSpan.FromSeconds(5)));
                }
            }
        }

        [Theory]
        [InlineData(HostType.Memory, TransportType.ServerSentEvents, MessageBusType.Default)]
        public async Task SendToEmptyConnectionsList(HostType hostType, TransportType transportType, MessageBusType messageBusType)
        {
            using (var host = CreateHost(hostType, transportType))
            {
                host.Initialize(messageBusType: messageBusType);

                var connection = CreateHubConnection(host);

                using (connection)
                {
                    var hub = connection.CreateHubProxy("SendToSome");

                    await connection.Start(host.TransportFactory());

                    hub.InvokeWithTimeout("SendToConnections", new List<string> { });
                }
            }
        }

        [Theory]
        [InlineData(HostType.Memory, TransportType.ServerSentEvents, MessageBusType.Default)]
        public async Task SendToEmptyGroupsList(HostType hostType, TransportType transportType, MessageBusType messageBusType)
        {
            using (var host = CreateHost(hostType, transportType))
            {
                host.Initialize(messageBusType: messageBusType);

                var connection = CreateHubConnection(host);

                using (connection)
                {
                    var hub = connection.CreateHubProxy("SendToSome");

                    await connection.Start(host.TransportFactory());

                    hub.InvokeWithTimeout("SendToGroups", new List<string> { });
                }
            }
        }

        [Theory]
        [InlineData(HostType.Memory, TransportType.ServerSentEvents, MessageBusType.Default)]
        [InlineData(HostType.Memory, TransportType.ServerSentEvents, MessageBusType.Fake)]
        [InlineData(HostType.Memory, TransportType.ServerSentEvents, MessageBusType.FakeMultiStream)]
        [InlineData(HostType.IISExpress, TransportType.ServerSentEvents, MessageBusType.Default)]
        [InlineData(HostType.IISExpress, TransportType.Websockets, MessageBusType.Default)]
        [InlineData(HostType.HttpListener, TransportType.ServerSentEvents, MessageBusType.Default)]
        [InlineData(HostType.HttpListener, TransportType.Websockets, MessageBusType.Default)]
        public async Task SendToSpecificGroups(HostType hostType, TransportType transportType, MessageBusType messageBusType)
        {
            using (var host = CreateHost(hostType, transportType))
            {
                host.Initialize(messageBusType: messageBusType);

                var connection1 = CreateHubConnection(host);
                var connection2 = CreateHubConnection(host);

                using (connection1)
                using (connection2)
                {
                    var wh1 = new AsyncManualResetEvent(initialState: false);
                    var wh2 = new AsyncManualResetEvent(initialState: false);

                    var hub1 = connection1.CreateHubProxy("SendToSome");
                    var hub2 = connection2.CreateHubProxy("SendToSome");

                    await connection1.Start(host.TransportFactory());
                    await connection2.Start(host.TransportFactory());

                    hub1.On("send", wh1.Set);
                    hub2.On("send", wh2.Set);

                    hub1.InvokeWithTimeout("JoinGroup", "group1");
                    hub2.InvokeWithTimeout("JoinGroup", "group2");

                    hub1.InvokeWithTimeout("SendToGroups", new List<string> { "group1", "group2" });

                    Assert.True(await wh1.WaitAsync(TimeSpan.FromSeconds(5)));
                    Assert.True(await wh2.WaitAsync(TimeSpan.FromSeconds(5)));
                }
            }
        }

        [Theory]
        [InlineData(HostType.Memory, TransportType.ServerSentEvents, MessageBusType.Default)]
        [InlineData(HostType.Memory, TransportType.ServerSentEvents, MessageBusType.Fake)]
        [InlineData(HostType.Memory, TransportType.ServerSentEvents, MessageBusType.FakeMultiStream)]
        [InlineData(HostType.IISExpress, TransportType.ServerSentEvents, MessageBusType.Default)]
        [InlineData(HostType.IISExpress, TransportType.Websockets, MessageBusType.Default)]
        [InlineData(HostType.HttpListener, TransportType.ServerSentEvents, MessageBusType.Default)]
        [InlineData(HostType.HttpListener, TransportType.Websockets, MessageBusType.Default)]
        public async Task SendToAllButCallerInGroups(HostType hostType, TransportType transportType, MessageBusType messageBusType)
        {
            using (var host = CreateHost(hostType, transportType))
            {
                host.Initialize(messageBusType: messageBusType);

                var connection1 = CreateHubConnection(host);
                var connection2 = CreateHubConnection(host);

                using (connection1)
                using (connection2)
                {
                    var wh1 = new AsyncManualResetEvent(initialState: false);
                    var wh2 = new AsyncManualResetEvent(initialState: false);

                    var hub1 = connection1.CreateHubProxy("SendToSome");
                    var hub2 = connection2.CreateHubProxy("SendToSome");

                    await connection1.Start(host.TransportFactory());
                    await connection2.Start(host.TransportFactory());

                    hub1.On("send", wh1.Set);
                    hub2.On("send", wh2.Set);

                    hub1.InvokeWithTimeout("JoinGroup", "group1");
                    hub2.InvokeWithTimeout("JoinGroup", "group2");

                    hub1.InvokeWithTimeout("AllInGroupsButCaller", new List<string> { "group1", "group2" });

                    Assert.False(await wh1.WaitAsync(TimeSpan.FromSeconds(10)));
                    Assert.True(await wh2.WaitAsync(TimeSpan.FromSeconds(5)));
                }
            }
        }

        [Fact]
        public async Task SendToGroupFromOutsideOfHub()
        {
            using (var host = new MemoryHost())
            {
                IHubContext hubContext = null;
                host.Configure(app =>
                {
                    var configuration = new HubConfiguration
                    {
                        Resolver = new DefaultDependencyResolver()
                    };

                    app.MapSignalR(configuration);
                    hubContext = configuration.Resolver.Resolve<IConnectionManager>().GetHubContext("SendToSome");
                });

                var connection1 = new HubConnection("http://foo/");

                using (connection1)
                {
                    var wh1 = new AsyncManualResetEvent(initialState: false);

                    var hub1 = connection1.CreateHubProxy("SendToSome");

                    await connection1.Start(host);

                    hub1.On("send", wh1.Set);

                    hubContext.Groups.Add(connection1.ConnectionId, "Foo").Wait();
                    hubContext.Clients.Group("Foo").send();

                    Assert.True(await wh1.WaitAsync(TimeSpan.FromSeconds(10)));
                }
            }
        }

        [Fact]
        public async Task SendToUserFromOutsideOfHub()
        {
            using (var host = new MemoryHost())
            {
                IHubContext hubContext = InitializeUserByQuerystring(host);

                var wh = new AsyncManualResetEvent();

                using (var connection = GetUserConnection("myuser"))
                {
                    var hub = connection.CreateHubProxy("SendToSome");

                    await connection.Start(host);

                    hub.On("send", wh.Set);

                    await hubContext.Clients.User("myuser").send();

                    Assert.True(await wh.WaitAsync(TimeSpan.FromSeconds(10)));
                }
            }
        }

        [Fact]
        public async Task SendToUsersFromOutsideOfHub()
        {
            using (var host = new MemoryHost())
            {
                IHubContext hubContext = InitializeUserByQuerystring(host);

                var wh1 = new AsyncManualResetEvent();
                var wh2 = new AsyncManualResetEvent();

                var connection1 = GetUserConnection("myuser");
                var connection2 = GetUserConnection("myuser2");

                using (connection1)
                using (connection2)
                {
                    var proxy1 = connection1.CreateHubProxy("SendToSome");
                    var proxy2 = connection2.CreateHubProxy("SendToSome");

                    await connection1.Start(host);
                    await connection2.Start(host);

                    proxy1.On("send", wh1.Set);
                    proxy2.On("send", wh2.Set);

                    await hubContext.Clients.Users(new List<string> { "myuser", "myuser2" }).send();

                    Assert.True(await wh1.WaitAsync(TimeSpan.FromSeconds(10)));
                    Assert.True(await wh2.WaitAsync(TimeSpan.FromSeconds(10)));
                }
            }
        }

        [Fact]
        public async Task SendToGroupsFromOutsideOfHub()
        {
            using (var host = new MemoryHost())
            {
                IHubContext hubContext = null;
                host.Configure(app =>
                {
                    var configuration = new HubConfiguration
                    {
                        Resolver = new DefaultDependencyResolver()
                    };

                    app.MapSignalR(configuration);
                    hubContext = configuration.Resolver.Resolve<IConnectionManager>().GetHubContext("SendToSome");
                });

                var connection1 = new HubConnection("http://foo/");

                using (connection1)
                {
                    var wh1 = new AsyncManualResetEvent(initialState: false);

                    var hub1 = connection1.CreateHubProxy("SendToSome");

                    await connection1.Start(host);

                    hub1.On("send", () => wh1.Set());

                    await hubContext.Groups.Add(connection1.ConnectionId, "Foo");
                    hubContext.Clients.Groups(new[] { "Foo" }).send();

                    Assert.True(await wh1.WaitAsync(TimeSpan.FromSeconds(10)));
                }
            }
        }

        [Fact]
        public async Task SendToSpecificClientFromOutsideOfHub()
        {
            using (var host = new MemoryHost())
            {
                IHubContext hubContext = null;
                host.Configure(app =>
                {
                    var configuration = new HubConfiguration
                    {
                        Resolver = new DefaultDependencyResolver()
                    };

                    app.MapSignalR(configuration);
                    hubContext = configuration.Resolver.Resolve<IConnectionManager>().GetHubContext("SendToSome");
                });

                var connection1 = new HubConnection("http://foo/");

                using (connection1)
                {
                    var wh1 = new AsyncManualResetEvent(initialState: false);

                    var hub1 = connection1.CreateHubProxy("SendToSome");

                    await connection1.Start(host);

                    hub1.On("send", wh1.Set);

                    hubContext.Clients.Client(connection1.ConnectionId).send();

                    Assert.True(await wh1.WaitAsync(TimeSpan.FromSeconds(10)));
                }
            }
        }

        [Fact]
        public async Task SendToSpecificClientsFromOutsideOfHub()
        {
            using (var host = new MemoryHost())
            {
                IHubContext hubContext = null;
                host.Configure(app =>
                {
                    var configuration = new HubConfiguration
                    {
                        Resolver = new DefaultDependencyResolver()
                    };

                    app.MapSignalR(configuration);
                    hubContext = configuration.Resolver.Resolve<IConnectionManager>().GetHubContext("SendToSome");
                });

                var connection1 = new HubConnection("http://foo/");

                using (connection1)
                {
                    var wh1 = new AsyncManualResetEvent(initialState: false);

                    var hub1 = connection1.CreateHubProxy("SendToSome");

                    await connection1.Start(host);

                    hub1.On("send", wh1.Set);

                    hubContext.Clients.Clients(new[] { connection1.ConnectionId }).send();

                    Assert.True(await wh1.WaitAsync(TimeSpan.FromSeconds(10)));
                }
            }
        }

        [Fact]
        public async Task SendToAllFromOutsideOfHub()
        {
            using (var host = new MemoryHost())
            {
                IHubContext hubContext = null;
                host.Configure(app =>
                {
                    var configuration = new HubConfiguration
                    {
                        Resolver = new DefaultDependencyResolver()
                    };

                    app.MapSignalR(configuration);
                    hubContext = configuration.Resolver.Resolve<IConnectionManager>().GetHubContext("SendToSome");
                });

                var connection1 = new HubConnection("http://foo/");
                var connection2 = new HubConnection("http://foo/");

                using (connection1)
                using (connection2)
                {
                    var wh1 = new AsyncManualResetEvent(initialState: false);
                    var wh2 = new AsyncManualResetEvent(initialState: false);

                    var hub1 = connection1.CreateHubProxy("SendToSome");
                    var hub2 = connection2.CreateHubProxy("SendToSome");

                    await connection1.Start(host);
                    await connection2.Start(host);

                    hub1.On("send", wh1.Set);
                    hub2.On("send", wh2.Set);

                    hubContext.Clients.All.send();

                    Assert.True(await wh1.WaitAsync(TimeSpan.FromSeconds(10)));
                    Assert.True(await wh2.WaitAsync(TimeSpan.FromSeconds(10)));
                }
            }
        }

        [Theory]
        [InlineData(HostType.Memory, TransportType.LongPolling, MessageBusType.Default)]
        [InlineData(HostType.Memory, TransportType.LongPolling, MessageBusType.Fake)]
        [InlineData(HostType.Memory, TransportType.LongPolling, MessageBusType.FakeMultiStream)]
        [InlineData(HostType.IISExpress, TransportType.LongPolling, MessageBusType.Default)]
        [InlineData(HostType.IISExpress, TransportType.ServerSentEvents, MessageBusType.Default)]
        [InlineData(HostType.IISExpress, TransportType.Websockets, MessageBusType.Default)]
        [InlineData(HostType.HttpListener, TransportType.LongPolling, MessageBusType.Default)]
        [InlineData(HostType.HttpListener, TransportType.ServerSentEvents, MessageBusType.Default)]
        [InlineData(HostType.HttpListener, TransportType.Websockets, MessageBusType.Default)]
        public async Task JoinAndSendToGroupRenamedHub(HostType hostType, TransportType transportType, MessageBusType messageBusType)
        {
            using (var host = CreateHost(hostType, transportType))
            {
                host.Initialize(enableAutoRejoiningGroups: true, messageBusType: messageBusType);

                HubConnection connection = CreateHubConnection(host);

                using (connection)
                {
                    var hub = connection.CreateHubProxy("groupChat");

                    var list = new List<int>();

                    hub.On<int>("send", list.Add);

                    await connection.Start(host.Transport);

                    hub.InvokeWithTimeout("Join", "Foo");

                    await Task.Delay(100);

                    hub.InvokeWithTimeout("Send", "Foo", "1");

                    await Task.Delay(100);

                    hub.InvokeWithTimeout("Leave", "Foo");

                    await Task.Delay(100);

                    for (int i = 0; i < 10; i++)
                    {
                        hub.InvokeWithTimeout("Send", "Foo", "2");
                    }

                    Assert.Equal(1, list.Count);
                    Assert.Equal(1, list[0]);
                }
            }
        }

        [Theory]
        [InlineData(TransportType.LongPolling)]
        [InlineData(TransportType.ServerSentEvents)]
        public async Task CanSuppressExceptionsInHubPipelineModuleOnIncomingError(TransportType transportType)
        {
            var supressErrorModule = new SuppressErrorModule();
            using (var host = new MemoryHost())
            {
                host.Configure(app =>
                {
                    var config = new HubConfiguration
                    {
                        Resolver = new DefaultDependencyResolver()
                    };

                    app.MapSignalR(config);
                    config.Resolver.Resolve<IHubPipeline>().AddModule(supressErrorModule);
                });

                using (var connection = CreateHubConnection("http://foo/"))
                {
                    var hub = connection.CreateHubProxy("demo");

                    await connection.Start(CreateTransport(transportType, host));

                    Assert.Equal(42, await hub.Invoke<int>("TaskWithException"));
                }
            }
        }

        [Theory]
        [InlineData(TransportType.LongPolling, MessageBusType.Default)]
        [InlineData(TransportType.LongPolling, MessageBusType.Fake)]
        [InlineData(TransportType.LongPolling, MessageBusType.FakeMultiStream)]
        [InlineData(TransportType.ServerSentEvents, MessageBusType.Default)]
        [InlineData(TransportType.ServerSentEvents, MessageBusType.Fake)]
        [InlineData(TransportType.ServerSentEvents, MessageBusType.FakeMultiStream)]
        [InlineData(TransportType.Websockets, MessageBusType.Default)]
        [InlineData(TransportType.Websockets, MessageBusType.Fake)]
        [InlineData(TransportType.Websockets, MessageBusType.FakeMultiStream)]
        public async Task CanChangeExceptionsInHubPipelineModuleOnIncomingError(TransportType transportType, MessageBusType messageBusType)
        {
            var supressErrorModule = new WrapErrorModule();
            using (var host = new MemoryHost())
            {
                host.Configure(app =>
                {
                    var config = new HubConfiguration
                    {
                        Resolver = new DefaultDependencyResolver()
                    };
                    app.MapSignalR(config);
                    config.Resolver.Resolve<IHubPipeline>().AddModule(supressErrorModule);
                });

                using (var connection = CreateHubConnection("http://foo/"))
                {
                    var hub = connection.CreateHubProxy("demo");

                    await connection.Start(host);

                    try
                    {
                        await hub.Invoke("TaskWithException");
                    }
                    catch (Client.HubException ex)
                    {
                        Assert.Equal("Wrapped", ex.Message);
                        Assert.Equal("Data", (string)((dynamic)ex.ErrorData).Error);
                        return;
                    }

                    Assert.True(false, "hub.Invoke didn't throw.");
                }
            }
        }
        private HubConnection GetUserConnection(string userName)
        {
            var qs = new Dictionary<string, string>
            {
                { "name", userName }
            };

            return new HubConnection("http://memoryhost", qs);
        }

        private static IHubContext InitializeUserByQuerystring(MemoryHost host)
        {
            IHubContext hubContext = null;
            host.Configure(app =>
            {
                var configuration = new HubConfiguration
                {
                    Resolver = new DefaultDependencyResolver()
                };

                var provider = new Mock<IUserIdProvider>();
                provider.Setup(m => m.GetUserId(It.IsAny<IRequest>()))
                        .Returns<IRequest>(request =>
                        {
                            return request.QueryString["name"];
                        });

                configuration.Resolver.Register(typeof(IUserIdProvider), () => provider.Object);

                app.MapSignalR(configuration);
                hubContext = configuration.Resolver.Resolve<IConnectionManager>().GetHubContext("SendToSome");
            });

            return hubContext;
        }

        public class SendToSomeTyped : Hub<IBasicClient>
        {
            public Task SendToUsers(IList<string> userIds)
            {
                return Clients.Users(userIds).Send();
            }
        }

        public class SendToSome : Hub
        {
            public Task SendToUser(string userId)
            {
                return Clients.User(userId).send();
            }

            public Task SendToUsers(IList<string> userIds)
            {
                return Clients.Users(userIds).send();
            }

            public Task SendToAllButCaller()
            {
                return Clients.Others.send();
            }

            public Task SendToAll()
            {
                return Clients.All.send();
            }

            public Task JoinGroup(string group)
            {
                return Groups.Add(Context.ConnectionId, group);
            }

            public Task SendToGroup(string group)
            {
                return Clients.Group(group).send();
            }

            public Task AllInGroupButCaller(string group)
            {
                return Clients.OthersInGroup(group).send();
            }

            public Task SendToSelf()
            {
                return Clients.Client(Context.ConnectionId).send();
            }

            public Task SendToConnections(IList<string> connectionIds)
            {
                return Clients.Clients(connectionIds).send();
            }

            public Task SendToGroups(IList<string> groups)
            {
                return Clients.Groups(groups).send();
            }

            public Task AllInGroupsButCaller(IList<string> groups)
            {
                return Clients.OthersInGroups(groups).send();
            }
        }

        public class SomeHub : Hub
        {
            public void AllFoo()
            {
                Clients.All.foo();
            }

            public void OneFoo()
            {
                Clients.Caller.foo();
            }
        }

        public class CustomQueryHub : Hub
        {
            public string GetQueryString(string key)
            {
                return Context.QueryString[key];
            }
        }

        public class MultGroupHub : Hub
        {
            public virtual Task Login(User user)
            {
                return Task.Factory.StartNew(
                    () =>
                    {
                        Groups.Remove(Context.ConnectionId, "foo").Wait();
                        Groups.Add(Context.ConnectionId, "foo").Wait();

                        Groups.Remove(Context.ConnectionId, user.Name).Wait();
                        Groups.Add(Context.ConnectionId, user.Name).Wait();
                    });
            }

            public Task JoinRoom(User user)
            {
                return Task.Factory.StartNew(
                    () =>
                    {
                        Clients.Group(user.Name).onRoomJoin(user).Wait();
                    });
            }
        }

        public class MultGroupHub2 : MultGroupHub
        {
            public override Task Login(User user)
            {
                return Task.Factory.StartNew(
                    () =>
                    {
                        Groups.Remove(Context.ConnectionId, "foo2").Wait();
                        Groups.Add(Context.ConnectionId, "foo2").Wait();

                        Groups.Remove(Context.ConnectionId, user.Name + "2").Wait();
                        Groups.Add(Context.ConnectionId, user.Name + "2").Wait();
                    });
            }
        }

        public class LogRejoiningGroupsModule : HubPipelineModule
        {
            public Dictionary<string, List<string>> GroupsRejoined = new Dictionary<string, List<string>>();

            public override Func<HubDescriptor, IRequest, IList<string>, IList<string>> BuildRejoiningGroups(Func<HubDescriptor, IRequest, IList<string>, IList<string>> rejoiningGroups)
            {
                return (hubDescriptor, request, groups) =>
                {
                    if (!GroupsRejoined.ContainsKey(hubDescriptor.Name))
                    {
                        GroupsRejoined[hubDescriptor.Name] = new List<string>(groups);
                    }
                    else
                    {
                        GroupsRejoined[hubDescriptor.Name].AddRange(groups);
                    }
                    return groups;
                };
            }
        }

        public class SuppressErrorModule : HubPipelineModule
        {
            protected override void OnIncomingError(ExceptionContext exceptionContext, IHubIncomingInvokerContext invokerContext)
            {
                exceptionContext.Result = 42;
            }
        }

        public class WrapErrorModule : HubPipelineModule
        {
            protected override void OnIncomingError(ExceptionContext exceptionContext, IHubIncomingInvokerContext invokerContext)
            {
                exceptionContext.Error = new HubException("Wrapped", new { Error = "Data" });
            }
        }

        public class User
        {
            public int Index { get; set; }
            public string Name { get; set; }
            public string Room { get; set; }
        }

        public interface IBasicClient
        {
            Task Send();
        }
    }
}<|MERGE_RESOLUTION|>--- conflicted
+++ resolved
@@ -314,31 +314,15 @@
             {
                 host.Initialize();
 
-<<<<<<< HEAD
-                var connection1 = CreateHubConnection(host, path: "/basicauth/signalr", useDefaultUrl: false);
-                var connection2 = CreateHubConnection(host, path: "/basicauth/signalr", useDefaultUrl: false);
-                var connection3 = CreateHubConnection(host, path: "/basicauth/signalr", useDefaultUrl: false);
-                var connection4 = CreateHubConnection(host, path: "/basicauth/signalr", useDefaultUrl: false);
-                connection1.Credentials = new System.Net.NetworkCredential("user1", "password");
-                connection2.Credentials = new System.Net.NetworkCredential("user1", "password");
-                connection3.Credentials = new System.Net.NetworkCredential("user1", "password");
-                connection4.Credentials = new System.Net.NetworkCredential("user2", "password");
-
-                var wh1 = new AsyncManualResetEvent();
-                var wh2 = new AsyncManualResetEvent();
-                var wh3 = new AsyncManualResetEvent();
-                var wh4 = new AsyncManualResetEvent();
-=======
                 var connection1 = CreateAuthHubConnection(host, "user1", "password");
                 var connection2 = CreateAuthHubConnection(host, "user1", "password");
                 var connection3 = CreateAuthHubConnection(host, "user1", "password");
                 var connection4 = CreateAuthHubConnection(host, "user2", "password");
                 
-                var wh1 = new ManualResetEventSlim();
-                var wh2 = new ManualResetEventSlim();
-                var wh3 = new ManualResetEventSlim();
-                var wh4 = new ManualResetEventSlim();
->>>>>>> acfa50bc
+                var wh1 = new AsyncManualResetEvent();
+                var wh2 = new AsyncManualResetEvent();
+                var wh3 = new AsyncManualResetEvent();
+                var wh4 = new AsyncManualResetEvent();
 
                 var hub1 = connection1.CreateHubProxy("AuthenticatedEchoHub");
                 var hub2 = connection2.CreateHubProxy("AuthenticatedEchoHub");
